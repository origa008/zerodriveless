--- conflicted
+++ resolved
@@ -8,15 +8,13 @@
 import { AlertTriangle, Map, MapPin, Star, Wallet } from 'lucide-react';
 import { getDriverRegistrationStatus } from '@/lib/utils/driverUtils';
 import { 
-  getNearbyRideRequests, 
-  subscribeToNearbyRides, 
+  getNearbyPendingRides,
+  subscribeToNearbyPendingRides,
   acceptRideRequest,
-  updateRideStatus 
+  updateRideStatus,
+  updateDriverStatus,
+  acceptRideRequestSafe
 } from '@/lib/utils/dbFunctions';
-<<<<<<< HEAD
-import { supabase } from '@/integrations/supabase/client';
-=======
->>>>>>> 764cbb9b
 
 const RideRequests: React.FC = () => {
   const navigate = useNavigate();
@@ -30,35 +28,44 @@
   const [showDriverRegistrationAlert, setShowDriverRegistrationAlert] = useState(false);
   const [showDepositAlert, setShowDepositAlert] = useState(false);
   const [driverLocation, setDriverLocation] = useState<{ latitude: number; longitude: number } | null>(null);
-
-  // Get driver's current location
+  const [isOnline, setIsOnline] = useState(false);
+
+  // Get driver's current location and update status
   useEffect(() => {
-    if (navigator.geolocation) {
-      navigator.geolocation.watchPosition(
-        (position) => {
-          setDriverLocation({
-            latitude: position.coords.latitude,
-            longitude: position.coords.longitude
-          });
-        },
-        (error) => {
-          console.error('Error getting location:', error);
-          toast({
-            title: "Location Error",
-            description: "Unable to get your location. Some features may be limited.",
-            duration: 3000
-          });
-        },
-        { enableHighAccuracy: true }
-      );
-    } else {
-      toast({
-        title: "Location Not Supported",
-        description: "Your browser doesn't support location services. Please use a modern browser.",
-        duration: 3000
-      });
-    }
-  }, [toast]);
+    if (!user?.id || driverStatus !== 'approved') return;
+
+    const watchId = navigator.geolocation.watchPosition(
+      async (position) => {
+        const newLocation = {
+          latitude: position.coords.latitude,
+          longitude: position.coords.longitude
+        };
+        
+        setDriverLocation(newLocation);
+
+        // Update driver's location and online status in database
+        if (isOnline) {
+          await updateDriverStatus(user.id, true, newLocation);
+        }
+      },
+      (error) => {
+        console.error('Error getting location:', error);
+        toast({
+          title: "Location Error",
+          description: "Unable to get your location. Some features may be limited.",
+          duration: 3000
+        });
+      },
+      { enableHighAccuracy: true }
+    );
+
+    return () => {
+      navigator.geolocation.clearWatch(watchId);
+      if (user?.id) {
+        updateDriverStatus(user.id, false);
+      }
+    };
+  }, [user?.id, driverStatus, isOnline, toast]);
 
   // Check driver status on load
   useEffect(() => {
@@ -89,65 +96,73 @@
 
   // Fetch and subscribe to nearby ride requests
   useEffect(() => {
-    if (!user?.id || driverStatus !== 'approved' || showDepositAlert || !driverLocation) return;
-    
+    if (!user?.id || driverStatus !== 'approved' || showDepositAlert || !driverLocation || !isOnline) return;
+
     const fetchRideRequests = async () => {
-      const { data, error } = await getNearbyRideRequests(
-        driverLocation.latitude,
-        driverLocation.longitude,
+      const { data, error } = await getNearbyPendingRides(
+        user.id,
+        driverLocation,
         5 // 5km radius
       );
-      
-      if (!error && data) {
-        setPendingRideRequests(data);
-      }
-    };
-    
-    fetchRideRequests();
-    
-    // Subscribe to real-time ride request updates
-    const unsubscribe = subscribeToNearbyRides(
-      (newRide) => {
-        setPendingRideRequests(prevRides => {
-          // Remove any existing ride with the same ID
-          const filteredRides = prevRides.filter(r => r.id !== newRide.id);
-          return [...filteredRides, newRide];
-        });
-        
+
+      if (error) {
+        console.error("Error fetching ride requests:", error);
         toast({
-          title: "New Ride Request",
-          description: "A new ride request is available nearby",
+          title: "Error",
+          description: "Could not fetch ride requests",
           duration: 3000
         });
+        return;
+      }
+
+      if (data) {
+        setPendingRideRequests(data);
+      }
+    };
+
+    fetchRideRequests();
+
+    // Subscribe to real-time updates
+    const unsubscribe = subscribeToNearbyPendingRides(
+      user.id,
+      driverLocation,
+      (rides) => {
+        setPendingRideRequests(rides);
+        if (rides.length > pendingRideRequests.length) {
+          toast({
+            title: "New Ride Request",
+            description: "New ride requests are available nearby",
+            duration: 3000
+          });
+        }
       },
-      driverLocation,
       5 // 5km radius
     );
-    
-    // Refresh ride requests every 30 seconds
-    const refreshInterval = setInterval(fetchRideRequests, 30000);
-    
+
     return () => {
       unsubscribe();
-      clearInterval(refreshInterval);
     };
-  }, [user?.id, driverStatus, showDepositAlert, driverLocation, toast]);
+  }, [user?.id, driverStatus, showDepositAlert, driverLocation, isOnline, toast]);
 
   // Handle accepting a ride
   const handleAcceptRide = async (ride: any) => {
-    if (!user?.id) {
+    if (!user?.id || !driverLocation) {
       toast({
         title: "Error",
-        description: "You must be logged in to accept rides",
+        description: "You must be logged in and have location enabled to accept rides",
         duration: 3000
       });
       return;
     }
     
     try {
-      const { success, error } = await acceptRideRequest(ride.id, user.id);
-      
-      if (!success) {
+      const { success, error, ride: acceptedRide } = await acceptRideRequestSafe(
+        ride.id,
+        user.id,
+        driverLocation
+      );
+      
+      if (!success || error) {
         throw new Error(error || "Failed to accept ride");
       }
       
@@ -157,22 +172,20 @@
       );
       
       const formattedRide = {
-        id: ride.id,
-        pickup: ride.pickup_location,
-        dropoff: ride.dropoff_location,
-        status: 'confirmed',
-        price: ride.estimated_price,
+        id: acceptedRide.id,
+        pickup: acceptedRide.pickup_location,
+        dropoff: acceptedRide.dropoff_location,
+        status: 'confirmed' as 'confirmed' | 'in_progress' | 'completed' | 'cancelled' | 'searching',
+        price: acceptedRide.bid_amount,
         currency: 'RS',
-        distance: ride.estimated_distance,
-        duration: ride.estimated_duration,
-        paymentMethod: ride.payment_method || 'cash',
-        rideOption: ride.vehicle_type
+        distance: acceptedRide.estimated_distance,
+        duration: acceptedRide.estimated_duration,
+        paymentMethod: acceptedRide.payment_method || 'cash',
+        rideOption: acceptedRide.vehicle_type,
+        passenger: acceptedRide.passengers
       };
       
       setCurrentRide(formattedRide);
-      
-      // Update ride status to in_progress
-      await updateRideStatus(ride.id, 'in_progress');
       
       toast({
         title: "Ride Accepted",
@@ -186,6 +199,28 @@
       toast({
         title: "Error",
         description: error.message || "Failed to accept ride",
+        duration: 3000
+      });
+    }
+  };
+
+  const toggleOnlineStatus = async () => {
+    if (!user?.id) return;
+
+    const newStatus = !isOnline;
+    setIsOnline(newStatus);
+    
+    const { success, error } = await updateDriverStatus(
+      user.id,
+      newStatus,
+      driverLocation || undefined
+    );
+
+    if (!success) {
+      setIsOnline(!newStatus); // Revert on failure
+      toast({
+        title: "Error",
+        description: error || "Failed to update status",
         duration: 3000
       });
     }
@@ -254,6 +289,14 @@
             <div className="text-sm text-gray-500">Balance: RS {walletBalance}</div>
           </div>
         </div>
+        <div className="mt-4">
+          <Button
+            onClick={toggleOnlineStatus}
+            className={isOnline ? "bg-green-500" : "bg-gray-500"}
+          >
+            {isOnline ? "Online" : "Offline"}
+          </Button>
+        </div>
       </div>
       
       <div className="p-4">
@@ -266,6 +309,10 @@
         ) : showDriverRegistrationAlert || showDepositAlert ? (
           <div className="text-center py-10 bg-white rounded-lg shadow-sm">
             <p className="text-gray-700 text-lg">Complete the requirements to see ride requests</p>
+          </div>
+        ) : !isOnline ? (
+          <div className="text-center py-10 bg-white rounded-lg shadow-sm">
+            <p className="text-gray-700 text-lg">Go online to see ride requests</p>
           </div>
         ) : pendingRideRequests.length === 0 ? (
           <div className="text-center py-10 bg-white rounded-lg shadow-sm">
@@ -280,11 +327,11 @@
                   <div className="flex justify-between">
                     <div className="flex items-center space-x-2">
                       <Map className="text-gray-500" size={16} />
-                      <span className="font-medium">{request.distance?.toFixed(1)} km</span>
+                      <span className="font-medium">{request.distance_to_pickup.toFixed(1)} km away</span>
                     </div>
                     <div className="text-right">
                       <div className="text-gray-500 text-sm">Estimate</div>
-                      <div className="font-bold">{Math.round(request.duration / 60)} mins</div>
+                      <div className="font-bold">{Math.round(request.estimated_duration)} mins</div>
                     </div>
                   </div>
                   
@@ -312,10 +359,10 @@
                   
                   <div className="flex justify-between items-center mt-4">
                     <div>
-                      <div className="text-gray-500">Fare</div>
-                      <div className="text-2xl font-bold">{request.price} {request.currency}</div>
+                      <div className="text-gray-500">Bid Amount</div>
+                      <div className="text-2xl font-bold">RS {request.bid_amount}</div>
                       <div className="text-xs text-green-600">
-                        Earn {Math.round(request.price * 0.8)} {request.currency}
+                        Earn RS {Math.round(request.bid_amount * 0.8)}
                       </div>
                     </div>
                     
