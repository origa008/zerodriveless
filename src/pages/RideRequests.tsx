import React, { useEffect, useState } from 'react';
import { useNavigate } from 'react-router-dom';
import { useAuth } from '@/lib/context/AuthContext';
import { useToast } from '@/hooks/use-toast';
import { Button } from '@/components/ui/button';
<<<<<<< HEAD
import { Loader2, AlertCircle, Clock, ArrowRight } from 'lucide-react';
=======
import { Loader2, AlertCircle, Clock, ArrowRight, MapPin, Flag, RefreshCw, DollarSign, BugPlay, User } from 'lucide-react';
>>>>>>> 626ccd4e
import { supabase } from '@/integrations/supabase/client';
import { acceptRideRequest } from '@/lib/utils/rideUtils';
import { User } from '@/types/auth';

interface Ride {
  id: string;
  passenger_id: string;
  driver_id?: string | null;
  pickup_location: {
    name: string;
    coordinates: number[];
  };
  dropoff_location: {
    name: string;
    coordinates: number[];
  };
  ride_option: {
    name: string;
    basePrice: number;
  };
  bid_amount?: number;
  price?: number;
  distance: number;
  duration: number;
  status: string;
  created_at: string;
}

const RideCard = ({ ride, onAccept }: { ride: Ride; onAccept: (ride: Ride) => void }) => {
  return (
    <div className="bg-white rounded-lg shadow-sm p-4 mb-4 border">
      <div className="flex justify-between items-start mb-3">
        <div>
          <h3 className="text-lg font-semibold text-gray-900">
            {formatCurrency(ride.bid_amount || ride.price || 0)}
          </h3>
          <p className="text-sm text-gray-500">
            {ride.distance.toFixed(1)}km • {formatDuration(ride.duration)}
          </p>
        </div>
        <span className="bg-blue-100 text-blue-800 text-xs font-medium px-2 py-1 rounded">
          {ride.ride_option?.name}
        </span>
      </div>
      
      <div className="space-y-3 mb-4">
        <div className="flex items-start">
          <div className="flex-shrink-0 w-8 flex justify-center">
            <div className="h-6 w-6 rounded-full bg-green-500 flex items-center justify-center">
              <Clock className="text-white text-xs" />
            </div>
          </div>
          <div className="ml-2">
            <p className="text-sm font-medium text-gray-900">Pickup</p>
            <p className="text-sm text-gray-600">{ride.pickup_location.name}</p>
          </div>
        </div>
        <div className="flex items-start">
          <div className="flex-shrink-0 w-8 flex justify-center">
            <div className="h-6 w-6 rounded-full bg-red-500 flex items-center justify-center">
              <Clock className="text-white text-xs" />
            </div>
          </div>
          <div className="ml-2">
            <p className="text-sm font-medium text-gray-900">Dropoff</p>
            <p className="text-sm text-gray-600">{ride.dropoff_location.name}</p>
          </div>
        </div>
      </div>

      <Button
        onClick={() => onAccept(ride)}
        className="w-full"
      >
        Accept Ride
        <ArrowRight className="ml-2 h-5 w-5" />
      </Button>
    </div>
  );
};

const RideRequests: React.FC = () => {
  const navigate = useNavigate();
  const { user } = useAuth();
  const { toast } = useToast();
  const { isDriverMode, setDriverMode } = useRide();
  
  const [loading, setLoading] = useState(true);
  const [refreshing, setRefreshing] = useState(false);
  const [rideRequests, setRideRequests] = useState<Ride[]>([]);
<<<<<<< HEAD
  const [isEligibleDriver, setIsEligibleDriver] = useState(false);
  const [driverStatus, setDriverStatus] = useState<string>('');

=======
  const [userLocation, setUserLocation] = useState<{ lat: number; lng: number } | null>(null);
  const [isRegistered, setIsRegistered] = useState<boolean>(false);
  const [registrationStatus, setRegistrationStatus] = useState<string>('');
  const [walletBalance, setWalletBalance] = useState<number>(0);

  // Check driver registration status and wallet balance
>>>>>>> 626ccd4e
  useEffect(() => {
    const checkDriverStatus = async () => {
      if (!user?.id) return;
      
      setLoading(true);
      
      try {
<<<<<<< HEAD
        const { data: driverData, error: driverError } = await supabase
          .from('driver_details')
          .select('status')
=======
        // First check if user has submitted driver registration
        const { data: driverDetails, error: driverError } = await supabase
          .from('driver_details')
          .select('*')
>>>>>>> 626ccd4e
          .eq('user_id', user.id)
          .single();

        if (driverError) {
          if (driverError.code !== 'PGRST116') { // Not found error
            console.error("Error fetching driver details:", driverError);
          }
<<<<<<< HEAD
          setDriverStatus('');
          setIsEligibleDriver(false);
          return;
        }

        setDriverStatus(driverData.status);
        setIsEligibleDriver(driverData.status === 'approved');
=======
          setIsRegistered(false);
          setRegistrationStatus('');
        } else {
          setIsRegistered(true);
          setRegistrationStatus(driverDetails.status);
        }

        // Get wallet balance
        const { data: walletData, error: walletError } = await supabase
          .from('wallets')
          .select('balance')
          .eq('user_id', user.id)
          .single();

        if (walletError) {
          if (walletError.code !== 'PGRST116') {
            console.error("Error fetching wallet:", walletError);
          }
          setWalletBalance(0);
        } else {
          setWalletBalance(walletData?.balance || 0);
        }

        // Get current location
        if (navigator.geolocation) {
          navigator.geolocation.getCurrentPosition(
            (position) => {
              setUserLocation({
                lat: position.coords.latitude,
                lng: position.coords.longitude,
              });
            },
            (error) => {
              toast({
                title: 'Location Error',
                description: 'Please enable location services to view nearby rides.',
                variant: 'destructive',
              });
            }
          );
        } else {
          toast({
            title: 'Location Error',
            description: 'Geolocation is not supported by your browser.',
            variant: 'destructive',
          });
        }
>>>>>>> 626ccd4e
      } catch (error: any) {
        toast({
          title: 'Error',
          description: error.message,
          variant: 'destructive',
        });
      } finally {
        setLoading(false);
      }
    };
    
    checkDriverStatus();
  }, [user?.id, toast]);

  const fetchNearbyRides = async () => {
    try {
      const { data, error } = await supabase
        .from('rides')
        .select('*')
        .eq('status', 'searching')
        .is('driver_id', null);
      
      if (error) {
        console.error('Error fetching ride requests:', error);
        toast({
          title: 'Error',
          description: 'Failed to fetch ride requests',
          variant: 'destructive',
        });
        return;
      }

      setRideRequests(data || []);
    } catch (error: any) {
      console.error('Error fetching nearby rides:', error);
      toast({
        title: 'Error',
        description: error.message || 'Failed to load ride requests',
        variant: 'destructive',
      });
    }
  };

  useEffect(() => {
    if (!isEligibleDriver) return;

    fetchNearbyRides();

    const subscription = supabase
      .channel('rides-channel')
      .on('postgres_changes', {
        event: 'INSERT',
        schema: 'public',
        table: 'rides',
        filter: 'status=eq.searching'
      }, (payload) => {
        const newRide = payload.new as Ride;
        setRideRequests(prev => [newRide, ...prev]);
      })
      .on('postgres_changes', {
        event: 'UPDATE',
        event: 'UPDATE', 
        schema: 'public',
        table: 'rides',
        filter: 'status=eq.searching'
      }, (payload) => {
        console.log('Ride updated:', payload);
        const updatedRide = payload.new as Ride;
        
        // Handle updates to rides (like price changes)
        if (updatedRide.driver_id) {
          // Ride was taken by another driver, remove it
          setRideRequests(prev => prev.filter(ride => ride.id !== updatedRide.id));
        } else {
          // Update the ride in our list
          setRideRequests(prev => prev.map(ride => 
            ride.id === updatedRide.id ? updatedRide : ride
          ));
        }
      })
      .on('postgres_changes', {
        event: 'UPDATE',
        schema: 'public',
        table: 'rides',
        filter: 'status=neq.searching'
      }, (payload) => {
        // Remove rides that are no longer in searching status
        const updatedRide = payload.new as Ride;
        setRideRequests(prev => prev.filter(ride => ride.id !== updatedRide.id));
      })
      .on('postgres_changes', {
        event: 'DELETE',
        schema: 'public',
        table: 'rides'
      }, (payload) => {
        // Remove deleted rides
        const oldRide = payload.old as Ride;
        setRideRequests(prev => prev.filter(ride => ride.id !== oldRide.id));
      });
    
    // Try to subscribe and catch any errors
    subscription.subscribe((status) => {
      console.log(`Supabase subscription status: ${status}`);
      if (status === 'SUBSCRIBED') {
        console.log('Successfully subscribed to ride changes');
      } else if (status === 'CLOSED') {
        console.error('Subscription closed');
      } else if (status === 'CHANNEL_ERROR') {
        console.error('Error with subscription channel');
      }
    });

    // Manual refresh every 30 seconds as a fallback
    const intervalId = setInterval(() => {
      console.log('Performing periodic refresh of ride requests');
      fetchNearbyRides();
    }, 30000);

    console.log('Subscribed to ride changes');

    // Clean up subscription
    return () => {
      console.log('Unsubscribing from ride changes');
      subscription.unsubscribe();
      clearInterval(intervalId);
    };
  }, [userLocation, isRegistered, registrationStatus, walletBalance]);

  // Function to handle accepting a ride request
  const handleAcceptRide = async (ride: Ride) => {
    try {
      setLoading(true);
      
      // Check if user profile data is available
      if (!user) {
        toast({
          title: 'Error',
          description: 'You must be logged in to accept rides',
          variant: 'destructive',
        });
        return;
      }
      
      // Call the acceptRideRequest utility function
      const result = await acceptRideRequest(ride.id, user.id);
      
      if (result.success) {
        toast({
          title: 'Success',
          description: 'Ride accepted successfully!',
        });
        navigate(`/rides/${ride.id}`);
      } else {
        toast({
          title: 'Error',
          description: result.error || 'Failed to accept ride',
          variant: 'destructive',
        });
      }
    } catch (error) {
      console.error('Error accepting ride:', error);
      toast({
        title: 'Error',
        description: 'Failed to accept ride',
        variant: 'destructive',
      });
    } finally {
      setLoading(false);
    }
  };

  // Ensure driver mode is set when this component is loaded
  useEffect(() => {
    if (!isDriverMode) {
      setDriverMode(true);
      console.log('Setting driver mode to true');
    }
  }, [isDriverMode, setDriverMode]);

  if (loading) {
    return (
      <div className="flex items-center justify-center min-h-screen bg-white">
        <Loader2 className="h-8 w-8 animate-spin mr-2" />
        <p>Loading...</p>
      </div>
    );
  }

  // Not registered, direct to OfficialDriver page
  if (!isRegistered) {
    return (
      <div className="flex flex-col items-center justify-center min-h-screen bg-white p-6">
        <AlertCircle className="h-16 w-16 text-red-500 mb-6" />
        <h1 className="text-2xl font-bold text-center mb-3">Driver Registration Required</h1>
        <p className="text-gray-600 text-center mb-6">
          You need to complete your driver registration before you can access ride requests.
        </p>
        <Button onClick={() => navigate('/official-driver')} className="w-full max-w-xs">
          Register as Driver
          <ArrowRight className="ml-2 h-5 w-5" />
        </Button>
      </div>
    );
  }

  // Application pending
  if (registrationStatus === 'pending') {
    return (
      <div className="flex flex-col items-center justify-center min-h-screen bg-white p-6">
        <Clock className="h-16 w-16 text-amber-500 mb-6" />
        <h1 className="text-2xl font-bold text-center mb-3">Application Under Review</h1>
        <p className="text-gray-600 text-center mb-6">
          Your driver registration is currently being reviewed by our team. 
          This typically takes 1-2 business days.
        </p>
        <Button onClick={() => navigate('/')} variant="outline" className="w-full max-w-xs">
          Return to Home
        </Button>
      </div>
    );
  }

  // Application rejected
  if (registrationStatus === 'rejected') {
    return (
      <div className="flex flex-col items-center justify-center min-h-screen bg-white p-6">
        <AlertCircle className="h-16 w-16 text-red-500 mb-6" />
        <h1 className="text-2xl font-bold text-center mb-3">Application Rejected</h1>
        <p className="text-gray-600 text-center mb-6">
          Unfortunately, your driver registration application was not approved. 
          Please contact our support team for more information.
        </p>
        <Button onClick={() => navigate('/official-driver')} className="w-full max-w-xs">
          Update Application
          <ArrowRight className="ml-2 h-5 w-5" />
        </Button>
      </div>
    );
  }

  // Show security deposit message if balance is insufficient
  if (walletBalance < 3000) {
    return (
      <div className="flex flex-col items-center justify-center min-h-screen bg-white p-6">
        <AlertCircle className="h-16 w-16 text-amber-500 mb-6" />
        <h1 className="text-2xl font-bold text-center mb-3">Security Deposit Required</h1>
        <p className="text-gray-600 text-center mb-3">
          Please add a minimum security deposit of RS 3000 to start accepting rides.
        </p>
        <p className="text-sm text-gray-500 mb-6">Your current balance: RS {walletBalance}</p>
        <Button onClick={() => navigate('/wallet')} className="w-full max-w-xs">
          Add Funds
          <ArrowRight className="ml-2 h-5 w-5" />
        </Button>
      </div>
    );
  }

  // Main ride request list UI for approved drivers
  if (isRegistered && registrationStatus === 'approved' && walletBalance >= 3000 && !loading) {
    return (
      <div className="min-h-screen bg-white p-4 pb-24">
        <div className="flex justify-between items-center mb-6">
          <h1 className="text-3xl font-bold">Ride Requests</h1>
          <Button 
            variant="outline" 
            size="icon" 
            onClick={handleRefresh}
            disabled={refreshing}
            className="rounded-full h-10 w-10"
          >
            <RefreshCw className={`h-5 w-5 ${refreshing ? 'animate-spin' : ''}`} />
          </Button>
        </div>
        
        {refreshing && (
          <div className="flex justify-center items-center py-4">
            <Loader2 className="animate-spin h-6 w-6 mr-2" />
            <p className="text-gray-500">Refreshing rides...</p>
          </div>
        )}
        
        <div className="space-y-4">
          {rideRequests.length === 0 ? (
            <div className="flex flex-col items-center justify-center py-16 bg-gray-50 rounded-xl border border-gray-200">
              <div className="bg-gray-100 rounded-full p-4 mb-4">
                <Clock className="h-8 w-8 text-gray-400" />
              </div>
              <p className="text-gray-600 mb-2 font-medium">No ride requests available</p>
              <p className="text-sm text-gray-400 mb-6">New requests will appear here automatically</p>
              <div className="flex flex-col gap-2 w-full max-w-xs">
                <Button onClick={handleRefresh} variant="outline" className="gap-2">
                  <RefreshCw className="h-4 w-4" />
                  Refresh
                </Button>
                
                {/* Development mode only: test button */}
                {process.env.NODE_ENV === 'development' && (
                  <Button 
                    onClick={async () => {
                      if (!user?.id) return;
                      try {
                        toast({
                          title: 'Creating test ride',
                          description: 'Please wait...'
                        });
                        const result = await createTestRide(user.id);
                        if (result.success) {
                          toast({
                            title: 'Test ride created',
                            description: 'A test ride has been created and should appear shortly.'
                          });
                          // Fetch rides immediately
                          fetchNearbyRides();
                        } else {
                          toast({
                            title: 'Error',
                            description: result.error || 'Failed to create test ride',
                            variant: 'destructive'
                          });
                        }
                      } catch (error: any) {
                        toast({
                          title: 'Error',
                          description: error.message || 'Failed to create test ride',
                          variant: 'destructive'
                        });
                      }
                    }}
                    variant="secondary" 
                    className="gap-2"
                  >
                    <BugPlay className="h-4 w-4" />
                    Create Test Ride
                  </Button>
                )}

                {/* Add this after the Create Test Ride button */}
                {process.env.NODE_ENV === 'development' && (
                  <Button 
                    onClick={() => {
                      const debugInfo = {
                        userLocation,
                        isRegistered,
                        registrationStatus,
                        walletBalance,
                        isDriverMode,
                        rideRequestsCount: rideRequests.length
                      };
                      console.log('Debug info:', debugInfo);
                      toast({
                        title: 'Debug Info',
                        description: `Location: ${userLocation ? '✓' : '✗'}, 
                                      Registered: ${isRegistered ? '✓' : '✗'}, 
                                      Status: ${registrationStatus || 'none'}, 
                                      Balance: ${walletBalance}, 
                                      Driver Mode: ${isDriverMode ? '✓' : '✗'}, 
                                      Rides: ${rideRequests.length}`,
                        duration: 5000
                      });
                    }}
                    variant="outline" 
                    className="gap-2"
                  >
                    <AlertCircle className="h-4 w-4" />
                    Show Debug Info
                  </Button>
                )}

                {/* Add this after the Debug Info button */}
                {process.env.NODE_ENV === 'development' && (
                  <Button 
                    onClick={createDirectTestRide}
                    variant="destructive" 
                    className="gap-2"
                  >
                    <BugPlay className="h-4 w-4" />
                    Direct Database Test
                  </Button>
                )}
              </div>
            </div>
          ) : (
            rideRequests.map((ride) => (
              <SimpleRideCard key={ride.id} ride={ride} />
            ))
          )}
        </div>
        

      </div>
    );
  }

  return (
    <div className="min-h-screen bg-white p-4 pb-24">
      <div className="flex justify-between items-center mb-6">
        <h1 className="text-3xl font-bold">Ride Request</h1>
        <Button 
          variant="outline" 
          className="flex items-center gap-2"
          onClick={() => navigate('/')}
        >
          <User className="h-4 w-4" />
          Switch to Passenger
        </Button>
      </div>
      
      <div className="divide-y">
        {rideRequests.length === 0 ? (
          <div className="flex flex-col items-center justify-center py-16">
            <p className="text-gray-400 mb-2">No ride requests available</p>
            <p className="text-sm text-gray-400">New requests will appear here automatically</p>
          </div>
        ) : (
          rideRequests.map((ride) => (
            <RideCard key={ride.id} ride={ride} onAccept={handleAcceptRide} />
          ))
        )}
      </div>
    </div>
  );
};

export default RideRequests;<|MERGE_RESOLUTION|>--- conflicted
+++ resolved
@@ -3,11 +3,8 @@
 import { useAuth } from '@/lib/context/AuthContext';
 import { useToast } from '@/hooks/use-toast';
 import { Button } from '@/components/ui/button';
-<<<<<<< HEAD
-import { Loader2, AlertCircle, Clock, ArrowRight } from 'lucide-react';
-=======
-import { Loader2, AlertCircle, Clock, ArrowRight, MapPin, Flag, RefreshCw, DollarSign, BugPlay, User } from 'lucide-react';
->>>>>>> 626ccd4e
+import { Loader2, AlertCircle, Clock, ArrowRight, MapPin, Flag, RefreshCw, DollarSign, BugPlay } from 'lucide-react';
+import { User } from 'lucide-react';
 import { supabase } from '@/integrations/supabase/client';
 import { acceptRideRequest } from '@/lib/utils/rideUtils';
 import { User } from '@/types/auth';
@@ -98,18 +95,11 @@
   const [loading, setLoading] = useState(true);
   const [refreshing, setRefreshing] = useState(false);
   const [rideRequests, setRideRequests] = useState<Ride[]>([]);
-<<<<<<< HEAD
   const [isEligibleDriver, setIsEligibleDriver] = useState(false);
   const [driverStatus, setDriverStatus] = useState<string>('');
-
-=======
-  const [userLocation, setUserLocation] = useState<{ lat: number; lng: number } | null>(null);
-  const [isRegistered, setIsRegistered] = useState<boolean>(false);
-  const [registrationStatus, setRegistrationStatus] = useState<string>('');
-  const [walletBalance, setWalletBalance] = useState<number>(0);
-
-  // Check driver registration status and wallet balance
->>>>>>> 626ccd4e
+  const [hasDeposit, setHasDeposit] = useState(false);
+
+  // Check driver eligibility
   useEffect(() => {
     const checkDriverStatus = async () => {
       if (!user?.id) return;
@@ -117,80 +107,31 @@
       setLoading(true);
       
       try {
-<<<<<<< HEAD
+        // Check driver status
         const { data: driverData, error: driverError } = await supabase
           .from('driver_details')
-          .select('status')
-=======
-        // First check if user has submitted driver registration
-        const { data: driverDetails, error: driverError } = await supabase
-          .from('driver_details')
-          .select('*')
->>>>>>> 626ccd4e
+          .select('status, has_sufficient_deposit')
           .eq('user_id', user.id)
           .single();
 
         if (driverError) {
           if (driverError.code !== 'PGRST116') { // Not found error
             console.error("Error fetching driver details:", driverError);
+            toast({
+              title: 'Error',
+              description: 'Failed to check driver status',
+              variant: 'destructive',
+            });
           }
-<<<<<<< HEAD
           setDriverStatus('');
+          setHasDeposit(false);
           setIsEligibleDriver(false);
           return;
         }
 
         setDriverStatus(driverData.status);
-        setIsEligibleDriver(driverData.status === 'approved');
-=======
-          setIsRegistered(false);
-          setRegistrationStatus('');
-        } else {
-          setIsRegistered(true);
-          setRegistrationStatus(driverDetails.status);
-        }
-
-        // Get wallet balance
-        const { data: walletData, error: walletError } = await supabase
-          .from('wallets')
-          .select('balance')
-          .eq('user_id', user.id)
-          .single();
-
-        if (walletError) {
-          if (walletError.code !== 'PGRST116') {
-            console.error("Error fetching wallet:", walletError);
-          }
-          setWalletBalance(0);
-        } else {
-          setWalletBalance(walletData?.balance || 0);
-        }
-
-        // Get current location
-        if (navigator.geolocation) {
-          navigator.geolocation.getCurrentPosition(
-            (position) => {
-              setUserLocation({
-                lat: position.coords.latitude,
-                lng: position.coords.longitude,
-              });
-            },
-            (error) => {
-              toast({
-                title: 'Location Error',
-                description: 'Please enable location services to view nearby rides.',
-                variant: 'destructive',
-              });
-            }
-          );
-        } else {
-          toast({
-            title: 'Location Error',
-            description: 'Geolocation is not supported by your browser.',
-            variant: 'destructive',
-          });
-        }
->>>>>>> 626ccd4e
+        setHasDeposit(driverData.has_sufficient_deposit);
+        setIsEligibleDriver(driverData.status === 'approved' && driverData.has_sufficient_deposit);
       } catch (error: any) {
         toast({
           title: 'Error',
